--- conflicted
+++ resolved
@@ -55,48 +55,6 @@
   }
 
   /**
-<<<<<<< HEAD
-   * TESTME
-   *
-   * Method which maps an Iterable of X with a function to an Iterable of Try[X].
-   * The elements of the result are then logged utilizing the !! method.
-   * NOTE that the returned value will only include the successful elements.
-   *
-   * @param f a function X => Try[X].
-   * @tparam X the underlying type of xs.
-   * @tparam Y the underlying type of the intermediate type (must be Loggable).
-   * @return an Iterable of Try[X] such that all the failures have been logged but not included in the result.
-   */
-  def triedIterableLoggable[X, Y: Loggable](f: X => Try[Y]): Loggable[Iterable[X]] = (xs: Iterable[X]) => {
-    implicit val q: Loggable[Try[Y]] = tryLoggable
-    val z: Iterable[Try[Y]] = (for (x <- xs) yield f(x)) filter (_.isSuccess)
-    val yys: Loggable[Iterable[Try[Y]]] = iterableLoggable[Try[Y]]
-    yys.toLog(z)
-  }
-
-  /**
-   * Method to return a Loggable[ List[T] ].
-   *
-   * @tparam T the underlying type of the parameter of the input to the toLog method.
-   * @return a Loggable[ List[T] ]
-   */
-  def listLoggable[T: Loggable]: Loggable[List[T]] = {
-    ts => iterableLoggable[T].toLog(ts)
-  }
-
-  /**
-   * Method to return a Loggable[ Vector[T] ].
-   *
-   * @tparam T the underlying type of the parameter of the input to the toLog method.
-   * @return a Loggable[ Vector[T] ]
-   */
-  def vectorLoggable[T: Loggable]: Loggable[Vector[T]] = {
-    case v: Vector[T] => iterableLoggable[T].toLog(v.toList)
-  }
-
-  /**
-=======
->>>>>>> 8ef838b9
    * Method to return a Loggable[ Map[K, T] ].
    *
    * NOTE: unless the Map (passed as the bound variable) is a SeqMap, the order of the key-value pairs is undefined.
